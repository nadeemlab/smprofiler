#!/usr/bin/expect -f

set force_conservative 1  ;
if {$force_conservative} {
	set send_slow {1 .01}
	proc send {ignore arg} {
		sleep .05
		exp_send -s -- $arg
	}
}

set timeout -1
spawn spt-pipeline configure
match_max 100000
expect "\[33m\[0m\r
\[33m spt_version \[0m\[1;36m*\[0m\[33m\[0m\r
\[33m \[0m\[34mhttps://github.com/nadeemlab/SPT\[0m\[33m\[0m\r
\[33m\[0m\r
\[33mThis dialog solicits parameters for your SPT pipeline run and generates a JSON\[0m\r
\[33mconfiguration file.\[0m\r
\[33m\[0m\r
\[33mWorkflows:\[0m\r
\[33m \[0m\[36mMultiplexed IF density\[0m\[33m\[0m\r
\[33m \[0m\[36mMultiplexed IF diffusion\[0m\[33m\[0m\r
\[33m \[0m\[36mMultiplexed IF front proximity\[0m\[33m\[0m\r
\[33m \[0m\[36mMultiplexed IF phenotype proximity\[0m\[33m\[0m\r
\[33mEnter the computational workflow type:\[0m "
send -- "Multiplexed IF phenotype proximity\r"
expect -exact "Multiplexed IF phenotype proximity\r
\[33mEnter the path containing input CSV files pertaining to cells:\[0m "
send -- "data/\r"
expect -exact "data/\r
\[33mEnter the file manifest file:\[0m "
send -- "file_manifest.tsv\r"
expect -exact "file_manifest.tsv\r
\[33mEnter comma-separated list of compartment names:\[0m "
send -- "Tumor,Non-Tumor\r"
expect -exact "Tumor,Non-Tumor\r
\[33mBalanced/symmetric analysis with respect to phenotype pairs?\[0m "
send -- "No\r"
expect -exact "No\r
<<<<<<< HEAD
\[33mIf using singularity container SIF file, supply the path to it here (otherwise enter the empty string)\[0m "
=======
\[33mIf using singularity container SIF file, supply the path to it here (otherwise enter the empty string):\[0m "
send -- "\r"
expect -exact "\r
\[33mIf using a cluster, if desired supply the name of a host to exclude (otherwise enter the empty string):\[0m "
>>>>>>> 2ee10fce
send -- "\r"
expect -exact "\r
\[33mSkip file integrity check?\[0m "
send -- "No\r"
expect eof<|MERGE_RESOLUTION|>--- conflicted
+++ resolved
@@ -39,14 +39,10 @@
 \[33mBalanced/symmetric analysis with respect to phenotype pairs?\[0m "
 send -- "No\r"
 expect -exact "No\r
-<<<<<<< HEAD
-\[33mIf using singularity container SIF file, supply the path to it here (otherwise enter the empty string)\[0m "
-=======
 \[33mIf using singularity container SIF file, supply the path to it here (otherwise enter the empty string):\[0m "
 send -- "\r"
 expect -exact "\r
 \[33mIf using a cluster, if desired supply the name of a host to exclude (otherwise enter the empty string):\[0m "
->>>>>>> 2ee10fce
 send -- "\r"
 expect -exact "\r
 \[33mSkip file integrity check?\[0m "
