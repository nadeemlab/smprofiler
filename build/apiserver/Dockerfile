FROM python:3.11-slim
ENV DEBIAN_FRONTEND=noninteractive
RUN apt update && apt install -y gcc libpq-dev curl && apt-get clean
ARG PIP_NO_CACHE_DIR=1
<<<<<<< HEAD
RUN python -m pip install psycopg2==2.9.9
=======
RUN python -m pip install psycopg==3.1.19
>>>>>>> aad6fd91
RUN python -m pip install adiscstudies==0.11.0
RUN python -m pip install numba==0.59.1
RUN python -m pip install attrs==23.2.0
RUN python -m pip install fastapi==0.111.0
RUN python -m pip install uvicorn==0.30.0
RUN python -m pip install pandas==2.2.2
RUN python -m pip install scipy==1.13.1
RUN python -m pip install numpy==1.26.4
RUN python -m pip install pyshp==2.3.1
RUN python -m pip install scikit-learn==1.5.0
RUN python -m pip install Pillow==9.5.0
RUN python -m pip install pydantic==2.7.2
RUN python -m pip install secure==0.3.0
<<<<<<< HEAD
RUN python -m pip install matplotlib==3.9.0
=======
RUN python -m pip install matplotlib==3.9.2
RUN python -m pip install squidpy==1.5.0
>>>>>>> aad6fd91
ARG version
ARG service_name
ARG WHEEL_FILENAME
LABEL version=$version
LABEL service_name=$service_name
ENV service_name=$service_name
COPY $WHEEL_FILENAME ./
RUN pip3 install "$WHEEL_FILENAME"
ENV API_SERVER_PORT=8080
HEALTHCHECK CMD curl --fail http://localhost:${API_SERVER_PORT}/ || exit 1
CMD uvicorn app.main:app --workers 4 --app-dir /usr/local/lib/python3.11/site-packages/spatialprofilingtoolbox/apiserver/ --host 0.0.0.0 --port ${API_SERVER_PORT} --log-level debug<|MERGE_RESOLUTION|>--- conflicted
+++ resolved
@@ -2,11 +2,7 @@
 ENV DEBIAN_FRONTEND=noninteractive
 RUN apt update && apt install -y gcc libpq-dev curl && apt-get clean
 ARG PIP_NO_CACHE_DIR=1
-<<<<<<< HEAD
-RUN python -m pip install psycopg2==2.9.9
-=======
 RUN python -m pip install psycopg==3.1.19
->>>>>>> aad6fd91
 RUN python -m pip install adiscstudies==0.11.0
 RUN python -m pip install numba==0.59.1
 RUN python -m pip install attrs==23.2.0
@@ -20,12 +16,8 @@
 RUN python -m pip install Pillow==9.5.0
 RUN python -m pip install pydantic==2.7.2
 RUN python -m pip install secure==0.3.0
-<<<<<<< HEAD
-RUN python -m pip install matplotlib==3.9.0
-=======
 RUN python -m pip install matplotlib==3.9.2
 RUN python -m pip install squidpy==1.5.0
->>>>>>> aad6fd91
 ARG version
 ARG service_name
 ARG WHEEL_FILENAME
