[build-system]
requires = [
    "setuptools>=63",
    "wheel"
]
build-backend = "setuptools.build_meta"

[project]
name = "spatialprofilingtoolbox"
<<<<<<< HEAD
version = "0.13.0"
=======
version = "0.13.1"
>>>>>>> bcde8fe4
authors = [
    { name = "James Mathews", email = "mathewj2@mskcc.org" }
]
description = "Toolbox for spatial analysis of single cell data."
readme = "README.md"
classifiers = [
    "Programming Language :: Python :: 3",
    "Topic :: Scientific/Engineering",
    "Intended Audience :: Science/Research"
]
requires-python = ">=3.9"
dependencies = [
    "psycopg2==2.9.3",
    "adiscstudies==0.10.10"
]

[project.urls]
documentation = "https://github.com/nadeemlab/SPT"
repository = "https://github.com/nadeemlab/SPT"

[project.optional-dependencies]
apiserver = [
    "fastapi>=0.68.0,<0.69.0",
    "uvicorn>=0.15.0,<0.16.0",
<<<<<<< HEAD
    "numpy==1.22.3",
    "pandas>=1.1.5",
=======
    "pandas>=1.1.5",
    "scipy==1.8.0",
    "numpy==1.22.3",
>>>>>>> bcde8fe4
    "pyshp==2.2.0",
    "scikit-learn==1.1.2"
]
db = [
    "pandas>=1.1.5",
    "pyshp==2.2.0"
]
countsserver = [
    "pandas>=1.1.5",
    "numpy==1.22.3",
    "scikit-learn==1.1.2"
]
cggnn = [
    "cg-gnn"
]
workflow = [
    "numpy==1.22.3",
    "scipy==1.8.0",
    "scikit-learn==1.1.2",
    "pyshp==2.2.0",
    "pandas>=1.1.5",
    "Jinja2==3.0.1",
    "tabulate==0.8.10"
]
building = [
    "Jinja2==3.0.1"
]
all = [
    "fastapi>=0.68.0,<0.69.0",
    "uvicorn>=0.15.0,<0.16.0",
    "Jinja2==3.0.1",
    "pandas>=1.1.5",
    "numpy==1.22.3",
    "scipy==1.8.0",
    "scikit-learn==1.1.2",
    "pyshp==2.2.0",
    "tabulate==0.8.10"
]
dev = [
    "autopep8",
    "mypy",
    "pylint",
    "pytest"
]

[project.scripts]
spt = "spatialprofilingtoolbox.entry_point.cli:main_program"
spt-enable-completion = "spatialprofilingtoolbox.entry_point.spt_enable_completion:main_program"

[tool.setuptools]
packages = [
    "spatialprofilingtoolbox",
    "spatialprofilingtoolbox.standalone_utilities",
    "spatialprofilingtoolbox.entry_point",
    "spatialprofilingtoolbox.apiserver",
    "spatialprofilingtoolbox.apiserver.app",
    "spatialprofilingtoolbox.apiserver.scripts",
    "spatialprofilingtoolbox.cggnn",
    "spatialprofilingtoolbox.cggnn.scripts",
    "spatialprofilingtoolbox.countsserver",
    "spatialprofilingtoolbox.countsserver.scripts",
    "spatialprofilingtoolbox.db",
    "spatialprofilingtoolbox.db.scripts",
    "spatialprofilingtoolbox.db.data_model",
    "spatialprofilingtoolbox.workflow",
    "spatialprofilingtoolbox.workflow.scripts",
    "spatialprofilingtoolbox.workflow.component_interfaces",
    "spatialprofilingtoolbox.workflow.phenotype_proximity",
    "spatialprofilingtoolbox.workflow.tabular_import",
    "spatialprofilingtoolbox.workflow.tabular_import.parsing",
    "spatialprofilingtoolbox.workflow.common",
    "spatialprofilingtoolbox.workflow.common.logging",
    "spatialprofilingtoolbox.workflow.assets"
]

[tool.setuptools.package-data]
"spatialprofilingtoolbox.entry_point" = ["spt-completion.sh.jinja"]
"spatialprofilingtoolbox.workflow.scripts" = [
    "aggregate_core_results.py",
    "core_job.py",
    "extract_compartments.py",
    "generate_run_information.py",
    "initialize.py",
    "merge_performance_reports.py",
    "merge_sqlite_dbs.py",
    "report_run_configuration.py",
    "configure.py",
    "report_on_logs.py"
]
"spatialprofilingtoolbox.workflow.assets" = [
    "nextflow.config.jinja",
    "log_table.tex.jinja",
    "log_table.html.jinja",
    ".spt_db.config.template",
    "main.nf",
    "main_visitor.nf"
]
"spatialprofilingtoolbox.countsserver.scripts" = [
    "read_expression_dump_file.py",
    "cache_expressions_data_array.py",
    "start.py"
]
"spatialprofilingtoolbox.db.scripts" = [
    "create_schema.py",
    "do_fractions_tests.py",
    "modify_constraints.py",
    "guess_channels_from_object_files.py",
    "status.py",
    "retrieve_feature_matrices.py"
]
"spatialprofilingtoolbox.db.data_model" = [
    "create_roles.sql",
    "create_views.sql",
    "drop_views.sql",
    "fields.tsv",
    "grant_on_tables.sql",
    "performance_tweaks.sql",
    "refresh_views.sql"
]
"spatialprofilingtoolbox.cggnn.scripts" = [
    "run.py",
]<|MERGE_RESOLUTION|>--- conflicted
+++ resolved
@@ -7,11 +7,7 @@
 
 [project]
 name = "spatialprofilingtoolbox"
-<<<<<<< HEAD
-version = "0.13.0"
-=======
 version = "0.13.1"
->>>>>>> bcde8fe4
 authors = [
     { name = "James Mathews", email = "mathewj2@mskcc.org" }
 ]
@@ -36,14 +32,9 @@
 apiserver = [
     "fastapi>=0.68.0,<0.69.0",
     "uvicorn>=0.15.0,<0.16.0",
-<<<<<<< HEAD
-    "numpy==1.22.3",
-    "pandas>=1.1.5",
-=======
     "pandas>=1.1.5",
     "scipy==1.8.0",
     "numpy==1.22.3",
->>>>>>> bcde8fe4
     "pyshp==2.2.0",
     "scikit-learn==1.1.2"
 ]
