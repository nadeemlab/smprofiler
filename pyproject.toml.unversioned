[build-system]
requires = [
    "setuptools>=63",
    "wheel"
]
build-backend = "setuptools.build_meta"

[project]
name = "spatialprofilingtoolbox"
authors = [
    { name = "James Mathews", email = "mathewj2@mskcc.org" }
]
description = "Toolbox for spatial analysis of single cell data."
readme = "README.md"
classifiers = [
    "Programming Language :: Python :: 3",
    "Topic :: Scientific/Engineering",
    "Intended Audience :: Science/Research",
]
requires-python = ">=3.9"
dependencies = [
<<<<<<< HEAD
    "psycopg2==2.9.9",
=======
    "psycopg==3.1.19",
>>>>>>> aad6fd91
    "adiscstudies==0.11.0",
    "numba==0.59.1",
    "attrs==23.2.0",
]

[project.urls]
documentation = "https://github.com/nadeemlab/SPT"
repository = "https://github.com/nadeemlab/SPT"

[project.optional-dependencies]
apiserver = [
<<<<<<< HEAD
    "matplotlib==3.9.0",
=======
    "matplotlib==3.9.2",
>>>>>>> aad6fd91
    "fastapi==0.111.0",
    "uvicorn==0.30.0",
    "pandas==2.2.2",
    "scipy==1.13.1",
    "numpy==1.26.4",
    "pyshp==2.3.1",
    "scikit-learn==1.5.0",
    "Pillow==9.5.0",
    "pydantic==2.7.2",
    "secure==0.3.0",
]
graphs = [
    "bokeh==3.4.1",
    "h5py==3.10.0",
    "numpy==1.26.4",
    "scipy==1.13.1",
    "tables==3.9.2",
    "tqdm==4.66.4",
]
db = [
    "pandas==2.2.2",
    "pyshp==2.3.1",
    "pydantic==2.7.2",
    "squidpy==1.5.0",
]
ondemand = [
    "pandas==2.2.2",
    "numpy==1.26.4",
    "scikit-learn==1.5.0",
    "pyshp==2.3.1",
    "pydantic==2.7.2",
    "squidpy==1.5.0",
]
workflow = [
<<<<<<< HEAD
    "matplotlib==3.9.0",
=======
    "matplotlib==3.9.2",
>>>>>>> aad6fd91
    "umap-learn==0.5.6",
    "numpy==1.26.4",
    "scipy==1.13.1",
    "scikit-learn==1.5.0",
    "pyshp==2.3.1",
    "pydantic==2.7.2",
    "pandas==2.2.2",
    "Jinja2==3.1.4",
    "tabulate==0.9.0",
    "Pillow==9.5.0",
    "tables==3.9.2",
]
all = [
    "bokeh==3.4.1",
    "h5py==3.10.0",
<<<<<<< HEAD
    "matplotlib==3.9.0",
=======
    "matplotlib==3.9.2",
>>>>>>> aad6fd91
    "umap-learn==0.5.6",
    "uvicorn==0.30.0",
    "Jinja2==3.1.4",
    "pandas==2.2.2",
    "numpy==1.26.4",
    "scipy==1.13.1",
    "scikit-learn==1.5.0",
    "pyshp==2.3.1",
    "tabulate==0.9.0",
    "pydantic==2.7.2",
    "fastapi==0.111.0",
    "Pillow==9.5.0",
    "squidpy==1.5.0",
    "secure==0.3.0",
    "tables==3.9.2",
    "tqdm==4.66.4",
]
dev = [
    "autopep8",
    "mypy",
    "pylint",
    "pytest",
]

[project.scripts]
spt = "spatialprofilingtoolbox.entry_point.cli:main_program"
spt-enable-completion = "spatialprofilingtoolbox.entry_point.spt_enable_completion:main_program"

[tool.setuptools]
packages = [
    "spatialprofilingtoolbox",
    "spatialprofilingtoolbox.standalone_utilities",
    "spatialprofilingtoolbox.entry_point",
    "spatialprofilingtoolbox.apiserver",
    "spatialprofilingtoolbox.apiserver.app",
    "spatialprofilingtoolbox.apiserver.scripts",
    "spatialprofilingtoolbox.graphs",
    "spatialprofilingtoolbox.graphs.scripts",
    "spatialprofilingtoolbox.ondemand",
    "spatialprofilingtoolbox.ondemand.providers",
    "spatialprofilingtoolbox.ondemand.scripts",
    "spatialprofilingtoolbox.db",
    "spatialprofilingtoolbox.db.accessors",
    "spatialprofilingtoolbox.db.exchange_data_formats",
    "spatialprofilingtoolbox.db.scripts",
    "spatialprofilingtoolbox.db.data_model",
    "spatialprofilingtoolbox.workflow",
    "spatialprofilingtoolbox.workflow.scripts",
    "spatialprofilingtoolbox.workflow.component_interfaces",
    "spatialprofilingtoolbox.workflow.graph_generation",
    "spatialprofilingtoolbox.workflow.graph_plugin",
    "spatialprofilingtoolbox.workflow.tabular_import",
    "spatialprofilingtoolbox.workflow.tabular_import.parsing",
    "spatialprofilingtoolbox.workflow.common",
    "spatialprofilingtoolbox.workflow.common.logging",
    "spatialprofilingtoolbox.workflow.assets",
]

[tool.setuptools.package-data]
"spatialprofilingtoolbox.entry_point" = ["spt-completion.sh.jinja"]
"spatialprofilingtoolbox.workflow.scripts" = [
    "aggregate_core_results.py",
    "core_job.py",
    "extract_compartments.py",
    "generate_run_information.py",
    "initialize.py",
    "merge_performance_reports.py",
    "merge_sqlite_dbs.py",
    "report_run_configuration.py",
    "configure.py",
    "report_on_logs.py",
    "tail_logs.py",
]
"spatialprofilingtoolbox.workflow.assets" = [
    ".spt_db.config.template",
    ".workflow.config.template",
    "log_table.tex.jinja",
    "log_table.html.jinja",
    "main_visitor.nf",
    "nextflow.config.jinja",
]
"spatialprofilingtoolbox.workflow.graph_generation" = [
    "graph_generation.nf",
    "main.nf",
]
"spatialprofilingtoolbox.workflow.graph_plugin" = ["main.nf"]
"spatialprofilingtoolbox.workflow.tabular_import" = ["main.nf"]
"spatialprofilingtoolbox.apiserver.scripts" = [
    "dump_schema.py",
]
"spatialprofilingtoolbox.ondemand.scripts" = [
    "read_expression_dump_file.py",
    "cache_expressions_data_array.py",
    "start.py",
]
"spatialprofilingtoolbox.db.scripts" = [
    "create_schema.py",
    "guess_channels_from_object_files.py",
    "status.py",
    "retrieve_feature_matrices.py",
    "drop.py",
    "drop_ondemand_computations.py",
    "delete_feature.py",
    "upload_sync_small.py",
    "collection.py",
]
"spatialprofilingtoolbox.db.data_model" = [
    "metaschema.sql",
    "drop_metaschema.sql",
    "create_roles.sql",
    "create_views.sql",
    "drop_views.sql",
    "fields.tsv",
    "grant_on_tables.sql",
    "performance_tweaks.sql",
    "refresh_views.sql",
    "feature_descriptions.tsv",
]
"spatialprofilingtoolbox.graphs.scripts" = [
    "create_specimen_graphs.py",
    "explore_classes.py",
    "extract.py",
    "finalize_graphs.py",
    "generate_graphs.py",
    "plot_importance_fractions.py",
    "plot_interactives.py",
    "prepare_graph_creation.py",
    "upload_importances.py",
]<|MERGE_RESOLUTION|>--- conflicted
+++ resolved
@@ -19,11 +19,7 @@
 ]
 requires-python = ">=3.9"
 dependencies = [
-<<<<<<< HEAD
-    "psycopg2==2.9.9",
-=======
     "psycopg==3.1.19",
->>>>>>> aad6fd91
     "adiscstudies==0.11.0",
     "numba==0.59.1",
     "attrs==23.2.0",
@@ -35,11 +31,7 @@
 
 [project.optional-dependencies]
 apiserver = [
-<<<<<<< HEAD
-    "matplotlib==3.9.0",
-=======
     "matplotlib==3.9.2",
->>>>>>> aad6fd91
     "fastapi==0.111.0",
     "uvicorn==0.30.0",
     "pandas==2.2.2",
@@ -74,11 +66,7 @@
     "squidpy==1.5.0",
 ]
 workflow = [
-<<<<<<< HEAD
-    "matplotlib==3.9.0",
-=======
     "matplotlib==3.9.2",
->>>>>>> aad6fd91
     "umap-learn==0.5.6",
     "numpy==1.26.4",
     "scipy==1.13.1",
@@ -94,11 +82,7 @@
 all = [
     "bokeh==3.4.1",
     "h5py==3.10.0",
-<<<<<<< HEAD
-    "matplotlib==3.9.0",
-=======
     "matplotlib==3.9.2",
->>>>>>> aad6fd91
     "umap-learn==0.5.6",
     "uvicorn==0.30.0",
     "Jinja2==3.1.4",
