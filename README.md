
<p align="center">
<img src="docs/image_assets/smprofiler-logo.svg" width="400"/>
</p>

- [What do cell profiles tell us about biology and disease?](#what-do-cell-profiles-tell-us-about-biology-and-disease)
- [User tutorial](#user-tutorial)
  - [Example: Exploratory data analysis of immunotherapy response in melanoma](#example-exploratory-data-analysis-of-immunotherapy-response-in-melanoma)
    - [1. Select a study](#select-a-study)
    - [2. Choose cell phenotypes](#choose-cell-phenotypes)
    - [3. Aggregate cell population fractions and overlaps](#aggregate-cell-population-fractions-and-overlaps)
    - [4. Check per-sample values](#check-per-sample-values)
    - [5. Assess phenotype fractions between cohorts](#assess-fractions)
    - [6. Assess ratios between cohorts](#assess-ratios)
    - [7. Open slide viewer](#open-slide-viewer)
    - [8. Region selection and UMAP visualization](#umap-simple)
  - [Example: Spatially-informed metrics](#spatially-informed-metrics)
    - [1. Compute a cell-set-to-cell-set proximity metric in realtime](#compute-proximity)
    - [2. Save and share results](#save-and-share)
  - [Example: B cell aggregation in colon cancer](#orion-slide-viewer)
    - [1. Observe tissue geometry patterning](#observe-tissue)
    - [2. Assess region enrichment with Fisher test](#fisher-test)
<<<<<<< HEAD
=======
  - [Example: Submit significant results for attribution](#uc-orcid)
    - [1. Identify a specific result](#identify-result)
    - [2. Submit for attribution using ORCID](#submit-orcid)
    - [3. Review contribution on study page](#review-contribution)
>>>>>>> 0207de5c
  - [Example: Channel intensity for phenotyping in bone marrow](#channel-intensity)
  - [Whole-database assessments for outcome associations](#whole-database-assessments)
    - [1. Using all single marker cell phenotypes, frequency](#single-marker)
    - [2. Using all marker pairs, spatial proximity](#marker-pairs)
- [Data management](#data-management)
- [CLI command reference](#cli-command-reference)
  - [Dataset uploader](#dataset-uploader)
- [API reference](#api-reference)
- [Testing, development, and maintenance](#testing-development-maintenance)
- [Deployment options](#deployment-options)
  - [License](#license)

# What do cell profiles tell us about biology and disease?

By studying microscopic images of specimens of tissue, like skin or organ resections, pathologists and scientists draw inferences about the way that cells coordinate to set biological processes in motion and how these processes are disrupted in the course of disease.

The taxonomy of cell types and their functional states is surprisingly diverse, and modeling biological processes at the cellular level is consequently a rich source of new insights. Imaging methods are needed that capture some of this diversity, by measuring multiple channels of information at the same time for each cell, to provide empirical data that ensures this modeling makes sense in realistic scenarios.

Multiple-channel imaging technology capable of measuring several dozen protein targets is reaching maturity. Multiplexed immunofluoresence, imaging mass cytometry, and their variants measure data similar to what is measured by flow cytometry or single-cell RNA-seq, since this is also at the single-cell level and involves multiple quantitative features, but with the crucial advantage that cell positions are also observed -- spatial context.

The Spatial Multiomics Profiler (SMProfiler) project is about making the most of this informative data source. The guiding principles are:

|       |                      |         |
|-------|----------------------|---------|
| :zap: | **High availability** | Datasets should be available for analysis immediately with the widest range of tools. Preprocessing and indexing should be done in advance as much as possible.|
| :repeat: | **Reproducible analysis** | Results and findings should be based on analyses that others can easily recreate in their entirety. |
| :computer: | **No code** | The tools should be usable by investigators without doing any programming and without the need for specialized knowledge of computer systems. |
| :white_check_mark: | **Uniform data management** | Datasets should be organized with high semantic integrity, to ensure that analysis can be performed on them in a consistent way and that the conclusions drawn are valid. |

SMProfiler is available to the public at [smprofiler.io](https://smprofiler.io).

<p align="center">
<a href="docs/image_assets/system_diagram.pdf">
<img src="docs/image_assets/system_diagram_lores.png"/>
</a>
</p>

# User tutorial

## Example: Exploratory data analysis of immunotherapy response in melanoma
1. [Select a study](#select-a-study)
2. [Choose cell phenotypes](#choose-cell-phenotypes)
3. [Aggregate cell population fractions and overlaps](#aggregate-cell-population-fractions-and-overlaps)
4. [Check per-sample values](#check-per-sample-values)
5. [Assess phenotype fractions between cohorts](#assess-fractions)
6. [Assess ratios between cohorts](#assess-ratios)
7. [Open slide viewer](#open-slide-viewer)
8. [Region selection and UMAP visualization](#umap-simple)

### <a id="select-a-study"></a> 1. Select a study
On the main page, select **Melanoma CyTOF ICI**. This brings up a dataset that was collected and published by Moldoveanu et al.[^1].

You'll see a summary of this dataset, including the numbers of samples, cells, and channels, links to relevant publications, classification of the samples, and highlighted findings that can be observed by using the SMProfiler application. In this case the study collected samples from patients treated with immune-checkpoint inhibitor therapy, and the patients either responded favorably or poorly to this treatment.

![alt](docs/image_assets/f1.png)

### <a id="choose-cell-phenotypes"></a> 2. Choose cell phenotypes
On the next page you can choose which cell phenotypes you want to focus on. Click one of the pre-defined phenotypes, or define a custom phenotype by indicating positive and negative markers from among the channels which were imaged.

We select five custom phenotypes. The first phenotype, for example, was defined by clicking the **+** beside **CD3+**, then clicking **Add to selection**. This generally indicates the T cells. The second phenotype is **CD3+ CD4+**, the markers of T helper cells. We also include: **CD3+ CD8A+**, **CD3+ CD4+ FOXP3+**, and **CD20+ CD3-**. We are ascertaining the rough profile of lymphocytes in the dataset.

![alt](docs/image_assets/f3.png)

### <a id="aggregate-cell-population-fractions-and-overlaps"></a> 3. Aggregate cell population fractions and overlaps
The next page shows the cell population breakdown with respect to the phenotypes we've just selected. Each phenotype is shown with the fraction of cells expressing that phenotype across all samples, for example 54.02% are indicated as T cells.

In the grid, each *pair* of phenotypes is shown with the fraction of cells expressing *both* phenotypes. For example, the fraction of cells that are both **CD3+ CD4+ FOXP3+** and **CD3+** is 16.53%, the same as the fraction of cells that are **CD3+ CD4+ FOXP3+**, as expected since **CD3+** is part of the signature of this phenotype (the T regulatory cells).

> [!NOTE]
> :bar_chart: You could use this technique to make a standard heat map for assessment of clusters, by selecting all single-channel phenotypes. Since these metrics are computed live, depending on the size of the samples and the number of selected markers, this could take a few minutes.

![alt](docs/image_assets/f4.png)

### <a id="check-per-sample-values"></a> 4. Check per-sample values
To continue with a finer analysis, click one of the "tiles", either for one phenotype (the tiles on the left) or two phenotypes (the grid on the right).

We choose the tile at row **CD3+ CD4+ FOXP3+** (Treg) and column **CD3+ CD8A+** (Tc). The table below populates with the size of the population of cells expressing both signatures, broken down by sample. Note that in reality there are generally few cells expressing both of these two specific suites of markers, and the few cells occuring here are probably the result of an imperfect stain intensity dichotomization (thresholding, gating). So this tool can be used to do basic quality control in case some logical or illogical marker combinations are known in advance.

We also selected the single-phenotype tiles **CD3+ CD4+ FOXP3+** and **CD3+ CD8A**.

![alt](docs/image_assets/f5.png)

### <a id="assess-fractions"></a> 5. Assess phenotype fractions between cohorts
Click on the column header **CD3+ CD8A+** (it becomes underlined to indicate that it is selected). Then select the two cohorts by clicking one of the **1** values and one of the **2** values. A "verbalization" appears which states that the trend, according to a t-test, is that the fraction of Tc cells is increased about 1.5 times in the non-responder cohort compared to the responders, with statistical significance value p=0.1.

![alt](docs/image_assets/f6.png)

### <a id="assess-ratios"></a> 6. Assess ratios between cohorts
We click on column **CD3+ CD4+ FOXP3+**, in addition to the prior selection. A similar assessment appears, this time with respect to the ratio of the number of **CD3+ CD8A+** (the first selection) to **CD3+ CD4+ FOXP3+** (the second selection).

![alt](docs/image_assets/f7.png)

### <a id="open-slide-viewer"></a> 7. Open slide viewer
Let's focus our attention on one of the samples that exhibited a large fraction of Tc cells. Click **31RD**.

The "virtual slide viewer" opens. Choose a few phenotypes, and the corresponding cells will become highlighted. The fraction and count of the cells for each phenotype are shown.

![alt](docs/image_assets/f8.png)

### <a id="umap-simple"></a> 8. Region selection and UMAP visualization
A UMAP dimensional reduction of the cell set across the whole data collection is available in this case. Click **UMAP**.

> [!NOTE]
> :mag: You can zoom and pan the view using scroll and click-and-drag.

We spot a region that looks "saturated" with Tc cells. Select it by clicking and dragging the mouse while holding either the **Ctrl** key or (on Mac) **CMD**.

The new cell count for each phenotype is now shown, together with the new percentage, relative to the selection. In this case the Tc fraction approximately doubled, to **5659** cells (shown in green). This increase is assessed using the Fisher test (the entire contingency table is also shown, for reference). The test verifies that the increase is highly statistically significant in this case, as expected.

> [!NOTE]
> By careful use of the selection tool, noting enrichments in each virtual region, you can account for most of the cell types present and hone the focus of study.

![alt](docs/image_assets/f9.png)

## <a id="spatially-informed-metrics"></a> Example: Spatially-informed metrics
1. [Compute a cell-set-to-cell-set proximity metric in realtime](#compute-proximity)
2. [Save and share results](#save-and-share)

### <a id="compute-proximity"></a> 1. Compute a cell-set-to-cell-set proximity metric in realtime
Let's see an example of quantification over samples that makes use of the spatial arrangement of cells.

Using the same dataset as the previous example, **Melanoma CyTOF ICI**, choose the phenotypes **Naive cytotoxic T cell** and **T helper cell antigen-experienced**. Select the tile with row **T helper cell antigen-experienced** and column **Naive cytotoxic T cell**, representing the pair of phenotypes.

In the column header that appears, click `>`. The **spatial metrics** dropdown appears. Click `v` to show the available metrics. Choose **cell-to-cell proximity**. After the metric is finished computing, click the column header **cell-to-cell proximity** and the two cohorts **1** and **2** to perform a univariate comparison.

This metric is the average number of **Naive cytotoxic T cells** appearing within a specified radius of given **T helper antigen-experienced** cells. It measures generally how common it is to find cells of one phenotype in close proximity to those of another phenotype. There are several other metrics available, of various degrees of statistical sophistication, many computed using the [Squidpy](https://squidpy.readthedocs.io/en/stable/) package. These are explained in more detail in the [API documentation](#api-reference).

![alt](docs/image_assets/f10.png)

![alt](docs/image_assets/f11.png)

### <a id="save-and-share"></a> 2. Save and share results
:clipboard: You can **share or save results like this for later** by copying the URL in the address bar. In fact, this result is highlighted on the study summary page. Try reproducing it by following the first link as shown below.

![alt](docs/image_assets/f12.png)

## <a id="uc-orcid"></a> Example: Submit significant results for attribution

1. [Identify a specific result](#identify-result)
2. [Submit for attribution using ORCID](#submit-orcid)
3. [Review contribution on study page](#review-contribution)

### <a id="identify-result"></a> 1. Identify a specific result
The SMProfiler supports extensive secondary analysis with features computed ondemand that you request during exploratory data analysis. So there is a good chance that you will discover a significant new result relating specific cell phenotypes or spatial statistics to treatment response or prognosis.

### <a id="submit-orcid"></a> 2. Submit for attribution using ORCID
You can send your contribution for inclusion on the summary page for the study using **Submit significant result**. [ORCID](https://orcid.org/) researcher identifiers are used to attribute the result to you.

![alt](docs/image_assets/u1.png)

### <a id="review-contribution"></a> 3. Review contribution on study page
Once your contribution has been checked by the SMProfiler team, it is posted on the summary page for the study as in the example below.

![alt](docs/image_assets/u2.png)

## <a id="orion-slide-viewer"></a> Example: B cell aggregation in colon cancer
1. [Observe tissue geometry patterning](#observe-tissue)
2. [Assess region enrichment with Fisher test](#fisher-test)

### <a id="choose-cell-phenotypes-orion"></a> 1. Observe tissue geometry patterning
Select study **HTAN Orion CRC** and phenotypes:
- **T cytotoxic**
- **Epithelium**
- **B cell**

Review slide **C12** and observe the differing tissue localization.
![alt](docs/image_assets/o1.png)

### <a id="fisher-test"></a> 2. Assess region enrichment with Fisher test
A cluster of B cells is apparent, which we can assess by selecting this region with the drawing tool.

The assessment shows 25% baseline prevalence of B cells in this slide, elevated to 76% in the selected region. The Fisher test contingency table is shown.

![alt](docs/image_assets/o2.png)

## <a id="channel-intensity"></a> Example: Channel intensity for phenotyping in bone marrow

Select the **Bone marrow aging** study [^2], channel **CD61** with additional phenotype **Megakaryocyte**, and in the Slide Viewer select sample **WCM10**. In this study, a detailed model was trained to detect specific cell types from a number of imaging features. Megakaryocytes were associated with elevated CD61 levels, and in this example we can compare the **Megakaryocyte** assignments with the **CD61** expression levels by using the channel intensity threshold adjustment.

![alt](docs/image_assets/intensity_example_cd61.png)

## <a id="whole-database-assessments"></a> Whole-database assessments for outcome associations
1. [Using all single marker cell phenotypes, frequency](#single-marker)
2. [Using all marker pairs, spatial proximity](#marker-pairs)

The datasets transformed and curated for the SMProfiler database are well-harmonized with each other, so that cross-cutting queries and whole-database surveys are readily performed.

### <a id="single-marker"></a> 1. Using all single marker cell phenotypes, frequency

In total around 50 markers were imaged across the 12 studies currently available. The all-markers overview assesses each marker for its utility in discriminating between key outcome cohorts within each given dataset, using the fractions of the cell set expressing the marker. The t-test provides a sense of the overall strength and statistical significance of any association found. In the plot (previewed below), the colors correspond to one sample cohort and relative size of a circle pair indicates the effective differential between the two cohorts using the given marker.

For example, in the row for antigen-experience-indicating marker **CD45RO** for the **Head and neck mpIF** study column, the circles plot (green and gray) shows that about 50% more experienced lymphocytes are found in the samples from patients who will clear the disease (cancer) compared with patients who will not.
<p align="center">
<a href="https://smprofiler.io/channel-overview">
<img src="docs/image_assets/ccutoff.png" width="400"/>
</a>
</p>

### <a id="marker-pairs"></a> 2. Using all marker pairs, spatial proximity

We can involve the spatial context in our whole-database assessment by computing the cell-set-to-cell-set proximity metric for each pair of markers. It is expected that the cohort discriminations provided by such marker pairs augments the results identified using dissociated cell sets defined by single markers (the fractions features), since these are based on an independent source of information.

As an example, in the row for **CD31** (typically indicating endothelium) and column **FOXP3** (indicating T regulatory cells), the circle plot (light and dark red) suggests that T regs are found near endothelial cells about twice as frequently in glioblastomas of patients who will not survive to 1 year post-surgery, compared with those surviving 1-3 years.

<p align="center">
<a href="https://smprofiler.io/proximity-overview">
<img src="docs/image_assets/pcutoff_lores.png" width="400"/>
</a>
</p>

# Data management
To support this project's semantic integrity goals, we designed a general data model and ontology for cell-resolved measurement studies, using a schema-authoring system we call the Application Data Interface (ADI) framework.

The schema is called `scstudies` and it is documented in detail [here](https://adiframework.com/docs_site/scstudies_quick_reference.html#).

In our implementation, we sought to strike an effective balance between the completeness of annotation demanded by accurate record-keeping, on the one hand, and practicality and computational efficiency on the other. Much of the application is organized around a SQL database with a schema that conforms tightly to the formal `scstudies` data model, but we also make liberal use of derivative data artifacts to improve speed and performance. For example, a highly-compressed [binary format](docs/cells.md) is adopted for transmission of a given sample's cell-feature matrix.

Similarly, datasets that we have curated for uniform data import are stored in a simple tabular file format which does not generally support all the features of the `scstudies` model. This intermediary format is designed for ease of creation and it is not entirely formalized. For an example, see [data_curation/](data_curation/).

# CLI command reference
The Python package `smprofiler` is released on [PyPI](https://pypi.org/project/smprofiler/), so it can be installed with

```sh
python -m pip install smprofiler
```

Installation makes several commands available in the shell. List them with `smprofiler`:

```sh
$ smprofiler

smprofiler apiserver dump-schema

smprofiler graphs create-specimen-graphs
smprofiler graphs explore-classes
smprofiler graphs extract
smprofiler graphs finalize-graphs
smprofiler graphs generate-graphs
smprofiler graphs plot-importance-fractions
smprofiler graphs plot-interactives
smprofiler graphs prepare-graph-creation
smprofiler graphs upload-importances

smprofiler db cache-subsample
smprofiler db collection
smprofiler db count-cells
smprofiler db delete-feature
smprofiler db do-fractions-tests
smprofiler db drop
smprofiler db drop-ondemand-computations
smprofiler db guess-channels-from-object-files
smprofiler db interactive-uploader
smprofiler db list-studies
smprofiler db load-testing
smprofiler db retrieve-feature-matrices
smprofiler db review-submissions
smprofiler db status
smprofiler db sync-annotations
smprofiler db upload-sync-small

smprofiler ondemand assess-recreate-cache
smprofiler ondemand start

smprofiler workflow aggregate-core-results
smprofiler workflow configure
smprofiler workflow core-job
smprofiler workflow generate-run-information
smprofiler workflow initialize
smprofiler workflow merge-performance-reports
smprofiler workflow report-run-configuration
smprofiler workflow tail-logs
```

Each command will print documentation by providing the `--help` option.

Several commands are mainly for use internal to the application components.

Some others are TUIs (Terminal User Interfaces) meant to make common tasks, like uploading datasets or inspecting cache or metadata, more reliable.

## Dataset uploader
`smprofiler db interactive-uploader` is a TUI that automatically determines available data sources and targets after you have created or located source datasets (format: [data_curation/](data_curation/)). It looks for [database configuration files](smprofiler//workflow/assets/.smprofiler_db.config.template) named `~/.smprofiler_db.config.*`, checks the environment variable `SMPROFILER_S3_BUCKET`, and searches recursively for datasets in the current working directory named `generated_artifacts`. It presents available options and initiates the upload process.

Example usage is shown below.

![alt](docs/image_assets/dataset_upload.png)

The ETL (Extract/Transform/Load) process includes a number of data integrity checks and the creation of several intermediate data artifacts.

# API reference
The SMProfiler application is supported by a web API, which provides fine-grained access to specific components of a given dataset. The API is documented [here](https://smprofiler.io/api/redoc).

# <a id="testing-development-maintenance"></a> Testing, development, and maintenance
See [docs/maintenance.md](docs/maintenance.md).

# Deployment options
For assistance setting up a deployment of the SMProfiler application for your institution or lab, send us an email at [nadeems@mskcc.org](nadeems@mskcc.org).

The application can be deployed in several ways:

- As manually-managed services on a single server
- Using Docker compose
- On a Kubernetes cluster using a cloud provider

[^1]: Moldoveanu et al. [*Spatially mapping the immune landscape of melanoma using imaging mass cytometry*](https://doi.org/10.1126/sciimmunol.abi5072)
[^2]: Sarachakov et al. [*Spatial mapping of human hematopoiesis at single-cell resolution reveals aging-associated topographic remodeling*](https://doi.org/10.1182/blood.2023021280)

## License
© [Nadeem Lab](https://nadeemlab.org/) - SMProfiler code is distributed under **Apache 2.0 with Commons Clause** license, and is available for non-commercial academic purposes.

## Funding
This work is funded by the 7-year NIH/NCI R37 MERIT Award ([R37CA295658](https://reporter.nih.gov/search/5dgSOlHosEKepkZEAS5_kQ/project-details/11018883#description)).

<|MERGE_RESOLUTION|>--- conflicted
+++ resolved
@@ -20,13 +20,10 @@
   - [Example: B cell aggregation in colon cancer](#orion-slide-viewer)
     - [1. Observe tissue geometry patterning](#observe-tissue)
     - [2. Assess region enrichment with Fisher test](#fisher-test)
-<<<<<<< HEAD
-=======
   - [Example: Submit significant results for attribution](#uc-orcid)
     - [1. Identify a specific result](#identify-result)
     - [2. Submit for attribution using ORCID](#submit-orcid)
     - [3. Review contribution on study page](#review-contribution)
->>>>>>> 0207de5c
   - [Example: Channel intensity for phenotyping in bone marrow](#channel-intensity)
   - [Whole-database assessments for outcome associations](#whole-database-assessments)
     - [1. Using all single marker cell phenotypes, frequency](#single-marker)
