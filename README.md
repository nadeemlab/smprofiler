--- conflicted
+++ resolved
@@ -20,11 +20,7 @@
   - [Example: B cell aggregation in colon cancer](#orion-slide-viewer)
     - [1. Observe tissue geometry patterning](#observe-tissue)
     - [2. Assess region enrichment with Fisher test](#fisher-test)
-<<<<<<< HEAD
   - [Example: Channel intensity for phenotyping in bone marrow](#channel-intensity)
-=======
-  - [Example: Intensity masking to highlight tissue structure in bone marrow](#intensity-masking)
->>>>>>> d8b57597
   - [Whole-database assessments for outcome associations](#whole-database-assessments)
     - [1. Using all single marker cell phenotypes, frequency](#single-marker)
     - [2. Using all marker pairs, spatial proximity](#marker-pairs)
@@ -164,11 +160,7 @@
 1. [Observe tissue geometry patterning](#observe-tissue)
 2. [Assess region enrichment with Fisher test](#fisher-test)
 
-<<<<<<< HEAD
 ### <a id="choose-cell-phenotypes-orion"></a> 1. Observe tissue geometry patterning
-=======
-### <a id="choose-cell-phenotypes-orion"></a> Observe tissue geometry patterning
->>>>>>> d8b57597
 Select study **HTAN Orion CRC** and phenotypes:
 - **T cytotoxic**
 - **Epithelium**
@@ -177,31 +169,18 @@
 Review slide **C12** and observe the differing tissue localization.
 ![alt](docs/image_assets/o1.png)
 
-<<<<<<< HEAD
 ### <a id="fisher-test"></a> 2. Assess region enrichment with Fisher test
-=======
-### <a id="fisher-test"></a> Assess region enrichment with Fisher test
->>>>>>> d8b57597
 A cluster of B cells is apparent, which we can assess by selecting this region with the drawing tool.
 
 The assessment shows 25% baseline prevalence of B cells in this slide, elevated to 76% in the selected region. The Fisher test contingency table is shown.
 
 ![alt](docs/image_assets/o2.png)
 
-<<<<<<< HEAD
 ## <a id="channel-intensity"></a> Example: Channel intensity for phenotyping in bone marrow
 
 Select the **Bone marrow aging** study [^2], channel **CD61** with additional phenotype **Megakaryocyte**, and in the Slide Viewer select sample **WCM10**. In this study, a detailed model was trained to detect specific cell types from a number of imaging features. Megakaryocytes were associated with elevated CD61 levels, and in this example we can compare the **Megakaryocyte** assignments with the **CD61** expression levels by using the channel intensity threshold adjustment.
 
 ![alt](docs/image_assets/intensity_example_cd61.png)
-=======
-## <a id="intensity-masking"></a> Example: Intensity masking to highlight tissue structure in bone marrow
-
-Select the **Bone marrow aging** study, and in the Slide Viewer choose sample **WCM32** and channel **distance_to_trabecules**. This is a virtual channel, associating to each cell its distance to a tissue structure identified by the study [^2]. The cells shown in gray have smaller distance, and so are closer to the tissue structure.
-
-![alt](docs/image_assets/bm_t.png)
->>>>>>> d8b57597
-
 
 ## <a id="whole-database-assessments"></a> Whole-database assessments for outcome associations
 1. [Using all single marker cell phenotypes, frequency](#single-marker)
