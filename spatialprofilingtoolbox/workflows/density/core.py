--- conflicted
+++ resolved
@@ -194,11 +194,7 @@
 
                 if self.computational_design.use_intensities:
                     self.overlay_intensities(table)
-<<<<<<< HEAD
-                intensity_columns = self.computational_design.get_intensity_columns()
-=======
                 intensity_columns = self.computational_design.get_intensity_columns(values_only=True)
->>>>>>> af4cbb51
 
                 pertinent_columns = [
                     'sample_identifier',
@@ -230,16 +226,10 @@
         return pd.concat(cell_groups), fov_lookup
 
     def overlay_intensities(self, table):
-<<<<<<< HEAD
-        for phenotype in self.dataset_design.get_elementary_phenotype_names():
-            I = self.dataset_design.get_combined_intensity(table, phenotype)
-            table[]
-=======
         intensity_columns = self.computational_design.get_intensity_columns()
         for phenotype_name, column_name in intensity_columns:
             I = self.dataset_design.get_combined_intensity(table, phenotype_name)
             table[column_name] = I
->>>>>>> af4cbb51
 
     def write_cell_table(self, cells):
         """
