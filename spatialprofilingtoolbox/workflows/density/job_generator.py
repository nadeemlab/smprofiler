--- conflicted
+++ resolved
@@ -41,16 +41,9 @@
 '''
 
     def __init__(self,
-<<<<<<< HEAD
-        elementary_phenotypes_file=None,
-        complex_phenotypes_file=None,
-        skip_integrity_check: bool=False,
-        use_intensities: bool=False,
-=======
         dataset_design=None,
         computational_design: DensityDesign=None,
         skip_integrity_check: bool=False,
->>>>>>> af4cbb51
         **kwargs,
     ):
         """
@@ -65,21 +58,9 @@
         :param use_intensities: Whether to use continuous channel intensity values.
         :type use_intensities: bool
         """
-<<<<<<< HEAD
-        super().__init__(**kwargs)
-        self.dataset_design = HALOCellMetadataDesign(
-            elementary_phenotypes_file,
-        )
-        self.computational_design = DensityDesign(
-            dataset_design=self.dataset_design,
-            complex_phenotypes_file=complex_phenotypes_file,
-            use_intensities=use_intensities,
-        )
-=======
         super(DensityJobGenerator, self).__init__(**kwargs)
         self.dataset_design = dataset_design
         self.computational_design = computational_design
->>>>>>> af4cbb51
 
         self.lsf_job_filenames = []
         self.sh_job_filenames = []
