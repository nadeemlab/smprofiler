--- conflicted
+++ resolved
@@ -296,11 +296,7 @@
                 conjunction_criteria['negative_markers'],
                 plugin,
                 **optional_args,
-<<<<<<< HEAD
-            ).dict()  # type: ignore
-=======
             )).dict()  # type: ignore
->>>>>>> aad6fd91
         return {c['specimen']: c['percentage'] for c in phenotype_counts['counts']}
 
 
