--- conflicted
+++ resolved
@@ -16,16 +16,9 @@
     def schedule_feature_computation(cls, connection: DBConnection, study: str, feature_specification: int) -> None:
         with DBCursor(connection=connection, database_config_file=None, study=study) as cursor:
             cls._insert_jobs(cursor, feature_specification)
-<<<<<<< HEAD
         connection.get_connection().commit()
-        minute = 60
-        hour = 60 * minute
-        NORMAL_FEATURE_COMPUTATION_TIMEOUT = 1 * hour
-        feature_computation_timeout_handler(str(feature_specification), study, NORMAL_FEATURE_COMPUTATION_TIMEOUT)
-=======
         timeout = OnDemandRequester._get_feature_timeout()
         feature_computation_timeout_handler(str(feature_specification), study, timeout)
->>>>>>> ab3fac7c
         cls._broadcast_queue_activity()
 
     @classmethod
