
from psycopg import Cursor as PsycopgCursor

from spatialprofilingtoolbox.db.database_connection import DBCursor
from spatialprofilingtoolbox.db.database_connection import DBConnection
from spatialprofilingtoolbox.ondemand.relevant_specimens import relevant_specimens_query
from spatialprofilingtoolbox.ondemand.feature_computation_timeout import feature_computation_timeout_handler
<<<<<<< HEAD
from spatialprofilingtoolbox.apiserver.request_scheduling.ondemand_requester import OnDemandRequester
=======
from spatialprofilingtoolbox.ondemand.feature_computation_timeout import get_feature_timeout
>>>>>>> dfa15021
from spatialprofilingtoolbox.standalone_utilities.log_formats import colorized_logger

logger = colorized_logger(__name__)


class MetricsJobQueuePusher:
    @classmethod
    def schedule_feature_computation(cls, connection: DBConnection, study: str, feature_specification: int) -> None:
        with DBCursor(connection=connection, database_config_file=None, study=study) as cursor:
            cls._insert_jobs(cursor, feature_specification)
<<<<<<< HEAD
        timeout = OnDemandRequester._get_feature_timeout()
=======
        connection.get_connection().commit()
        timeout = get_feature_timeout()
>>>>>>> dfa15021
        feature_computation_timeout_handler(str(feature_specification), study, timeout)
        cls._broadcast_queue_activity()

    @classmethod
    def _broadcast_queue_activity(cls) -> None:
        logger.debug('Notifying queue activity channel that there are new items.')
        with DBConnection() as connection:
            connection.execute('NOTIFY new_items_in_queue ;')

    @classmethod
    def _insert_jobs(cls, cursor: PsycopgCursor, feature_specification: int) -> None:
        query = '''
        INSERT INTO quantitative_feature_value_queue
            (feature, subject, computation_start, retries)
        SELECT
            %s, sq.specimen, NULL, 0
        FROM ( %s ) sq
        ON CONFLICT DO NOTHING ;
        ''' % (
            f"'{feature_specification}'",
            relevant_specimens_query() % f"'{feature_specification}'",
        )
        cursor.execute(query)<|MERGE_RESOLUTION|>--- conflicted
+++ resolved
@@ -5,11 +5,7 @@
 from spatialprofilingtoolbox.db.database_connection import DBConnection
 from spatialprofilingtoolbox.ondemand.relevant_specimens import relevant_specimens_query
 from spatialprofilingtoolbox.ondemand.feature_computation_timeout import feature_computation_timeout_handler
-<<<<<<< HEAD
-from spatialprofilingtoolbox.apiserver.request_scheduling.ondemand_requester import OnDemandRequester
-=======
 from spatialprofilingtoolbox.ondemand.feature_computation_timeout import get_feature_timeout
->>>>>>> dfa15021
 from spatialprofilingtoolbox.standalone_utilities.log_formats import colorized_logger
 
 logger = colorized_logger(__name__)
@@ -20,12 +16,8 @@
     def schedule_feature_computation(cls, connection: DBConnection, study: str, feature_specification: int) -> None:
         with DBCursor(connection=connection, database_config_file=None, study=study) as cursor:
             cls._insert_jobs(cursor, feature_specification)
-<<<<<<< HEAD
-        timeout = OnDemandRequester._get_feature_timeout()
-=======
         connection.get_connection().commit()
         timeout = get_feature_timeout()
->>>>>>> dfa15021
         feature_computation_timeout_handler(str(feature_specification), study, timeout)
         cls._broadcast_queue_activity()
 
