--- conflicted
+++ resolved
@@ -497,14 +497,6 @@
         plugins,
         figure_size,
         orientation,
-<<<<<<< HEAD
-    ).generate_plot()
-    plt.figure(plot.number)  # type: ignore
-    buf = BytesIO()
-    plt.savefig(buf, format=img_format)
-    buf.seek(0)
-    return StreamingResponse(buf, media_type=f"image/{img_format}")
-=======
     )
     plot = generator.generate_plot()
     plt.figure(plot.number)  # type: ignore
@@ -527,5 +519,4 @@
     buffer.write(raw)
     buffer.seek(0)
     media_type = "image/svg+xml" if img_format == "svg" else "image/png"
-    return StreamingResponse(buffer, media_type=media_type)
->>>>>>> aad6fd91
+    return StreamingResponse(buffer, media_type=media_type)