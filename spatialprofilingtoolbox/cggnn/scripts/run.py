--- conflicted
+++ resolved
@@ -2,29 +2,18 @@
 
 from argparse import ArgumentParser
 from os.path import join
-from typing import cast
 
 from pandas import read_csv
 
-<<<<<<< HEAD
 from spatialprofilingtoolbox.cggnn import extract_cggnn_data
-from spatialprofilingtoolbox.db.database_connection import DatabaseConnectionMaker, DBCredentials
+from spatialprofilingtoolbox.db.database_connection import DatabaseConnectionMaker
 from spatialprofilingtoolbox.db.importance_score_transcriber import transcribe_importance
 from spatialprofilingtoolbox.standalone_utilities.module_load_error import SuggestExtrasException
 try:
     from cggnn.run_all import run_with_dfs
 except ModuleNotFoundError as e:
     SuggestExtrasException(e, 'cggnn')
-=======
-from spatialprofilingtoolbox import DatabaseConnectionMaker
-from spatialprofilingtoolbox import DBCredentials
-from spatialprofilingtoolbox.db.importance_score_transcriber import transcribe_importance
-from spatialprofilingtoolbox.db.feature_matrix_extractor import (
-    FeatureMatrixExtractor,
-    Bundle,
-)
 from cggnn.run_all import run_with_dfs
->>>>>>> 75cb12c1
 
 
 def parse_arguments():
@@ -129,102 +118,21 @@
     return parser.parse_args()
 
 
-<<<<<<< HEAD
 def save_importance(spt_db_config_location: str) -> None:
     """Save cell importance scores as defined by cggnn to the database."""
     df = read_csv(join('out', 'importances.csv'), index_col=0)
     connection = DatabaseConnectionMaker(spt_db_config_location).get_connection()
-=======
-def _create_cell_df(cell_dfs: dict[str, DataFrame], feature_names: dict[str, str]) -> DataFrame:
-    "Find chemical species, phenotypes, and locations and merge into a DataFrame."
-    for specimen, df_specimen in cell_dfs.items():
-        df_specimen.rename(
-            {ft_id: 'FT_' + ft_name for ft_id, ft_name in feature_names.items()},
-            axis=1,
-            inplace=True,
-        )
-        # TODO: Create phenotype columns
-        df_specimen.rename(
-            {'pixel x': 'center_x', 'pixel y': 'center_y'},
-            axis=1,
-            inplace=True,
-        )
-        df_specimen['specimen'] = specimen
-
-    # TODO: Reorder so that it's feature, specimen, phenotype, xy
-    # TODO: Verify histological structure ID or recreate one
-    df = concat(cell_dfs.values(), axis=0)
-    df.index.name = 'histological_structure'
-    return df
-
-
-def _create_label_df(
-    df_assignments: DataFrame,
-    df_strata: DataFrame,
-) -> tuple[DataFrame, dict[int, str]]:
-    """Get slide-level results."""
-    df = merge(df_assignments, df_strata, on='stratum identifier', how='left')[
-        ['specimen', 'subject diagnosed result']
-    ].rename(
-        {'specimen': 'slide', 'subject diagnosed result': 'result'},
-        axis=1,
-    )
-    label_to_result = dict(enumerate(sort(df['result'].unique())))
-    return df.replace({res: i for i, res in label_to_result.items()}), label_to_result
-
-
-def retrieve_importances() -> DataFrame:
-    filename = join('out', 'importances.csv')
-    return read_csv(filename, index_col=0)
-
-
-def save_importances(_args):
-    df = retrieve_importances()
-    credentials = DBCredentials(_args.dbname, _args.host, _args.user, _args.password)
-    connection = DatabaseConnectionMaker.make_connection(credentials)
->>>>>>> 75cb12c1
     transcribe_importance(df, connection)
     connection.close()
 
 
 if __name__ == "__main__":
     args = parse_arguments()
-<<<<<<< HEAD
     df_cell, df_label, label_to_result = extract_cggnn_data(args.spt_db_config_location, args.study)
-    run_with_dfs(df_cell,
-                 df_label,
-                 label_to_result,
-                 args.validation_data_percent,
-                 args.test_data_percent,
-                 args.roi_side_length,
-                 args.target_column,
-                 args.batch_size,
-                 args.epochs,
-                 args.learning_rate,
-                 args.k_folds,
-                 args.explainer,
-                 args.merge_rois,
-                 args.prune_misclassified)
-    save_importance(args.spt_db_config_location)
-=======
-    extractor = FeatureMatrixExtractor(database_config_file=args.spt_db_config_location)
-    study_data = cast(Bundle, extractor.extract(study=args.study))
-    df_cell = _create_cell_df(
-        {
-            slide: cast(DataFrame, data['dataframe'])
-            for slide, data in study_data['feature matrices'].items()
-        },
-        cast(dict[str, str], study_data['channel symbols by column name']),
-    )
-    df_label, label_to_result_text = _create_label_df(
-        cast(DataFrame, study_data['sample cohorts']['assignments']),
-        cast(DataFrame, study_data['sample cohorts']['strata']),
-    )
-
     run_with_dfs(
         df_cell,
         df_label,
-        label_to_result_text,
+        label_to_result,
         args.validation_data_percent,
         args.test_data_percent,
         args.roi_side_length,
@@ -235,7 +143,6 @@
         args.k_folds,
         args.explainer,
         args.merge_rois,
-        args.prune_misclassified,
+        args.prune_misclassified
     )
-    save_importances(args)
->>>>>>> 75cb12c1
+    save_importance(args)