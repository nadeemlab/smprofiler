--- conflicted
+++ resolved
@@ -25,13 +25,8 @@
 >@${MESSAGE} print '      make test'
 >@${MESSAGE} print '          Do unit and module tests.'
 >@${MESSAGE} print ' '
-<<<<<<< HEAD
->@${MESSAGE} print '      make [unit | module]-test-[apiserver | countsserver | db | workflow | ]'
+>@${MESSAGE} print '      make [unit | module]-test-[apiserver | cggnn | countsserver | db | workflow]'
 >@${MESSAGE} print '          Do only the unit or module tests for the indicated module.'
-=======
->@${MESSAGE} print '      make test-[apiserver | cggnn | countsserver | db | workflow | ]'
->@${MESSAGE} print '          Do only the unit and module tests for the indicated module.'
->>>>>>> 4067a5ab
 >@${MESSAGE} print ' '
 >@${MESSAGE} print '      make clean'
 >@${MESSAGE} print '          Attempt to remove all build or partial-build artifacts.'
@@ -48,17 +43,10 @@
 WHEEL_FILENAME := ${PACKAGE_NAME}-${VERSION}-py3-none-any.whl
 DOCKER_ORG_NAME := nadeemlab
 DOCKER_REPO_PREFIX := spt
-<<<<<<< HEAD
-DOCKERIZED_SUBMODULES := apiserver countsserver db workflow
+DOCKERIZED_SUBMODULES := apiserver cggnn countsserver db workflow
 DOCKERFILE_SOURCES := $(wildcard ${BUILD_LOCATION_RELATIVE}/*/Dockerfile.*)
 DOCKERFILE_TARGETS := $(foreach submodule,$(DOCKERIZED_SUBMODULES),${BUILD_LOCATION_RELATIVE}/$(submodule)/Dockerfile)
 DOCKER_BUILD_TARGETS := $(foreach submodule,$(DOCKERIZED_SUBMODULES),${BUILD_LOCATION_RELATIVE}/$(submodule)/docker.built)
-=======
-DOCKERIZED_SUBMODULES := apiserver cggnn countsserver db workflow
-DOCKERFILE_SOURCES := $(wildcard ${PACKAGE_NAME}/*/Dockerfile.*)
-DOCKERFILE_TARGETS := $(foreach submodule,$(DOCKERIZED_SUBMODULES),${PACKAGE_NAME}/$(submodule)/Dockerfile)
-DOCKER_BUILD_TARGETS := $(foreach submodule,$(DOCKERIZED_SUBMODULES),${PACKAGE_NAME}/$(submodule)/docker.built)
->>>>>>> 4067a5ab
 DOCKER_PUSH_TARGETS := $(foreach submodule,$(DOCKERIZED_SUBMODULES),docker-push-${PACKAGE_NAME}/$(submodule))
 MODULE_TEST_TARGETS := $(foreach submodule,$(DOCKERIZED_SUBMODULES),module-test-$(submodule))
 UNIT_TEST_TARGETS := $(foreach submodule,$(DOCKERIZED_SUBMODULES),unit-test-$(submodule))
@@ -72,6 +60,7 @@
 WORKFLOW_BUILD_DIRECTORY := ${BUILD_LOCATION}/workflow
 PACKAGE_BUILD_DIRECTORY := ${BUILD_LOCATION}
 APISERVER_TEST_DIRECTORY := ${TEST_LOCATION}/apiserver
+CGGNN_TEST_DIRECTORY := ${TEST_LOCATION}/cggnn
 COUNTSSERVER_TEST_DIRECTORY := ${TEST_LOCATION}/countsserver
 DB_TEST_DIRECTORY := ${TEST_LOCATION}/db
 WORKFLOW_TEST_DIRECTORY := ${TEST_LOCATION}/workflow
@@ -295,20 +284,12 @@
 
 docker-compositions-rm: check-docker-daemon-running
 >@${MESSAGE} start "Running docker compose rm (remove)"
-<<<<<<< HEAD
 >@docker compose --project-directory ./build/apiserver/ rm --force --stop ; status_code1="$$?" ; \
+    docker compose --project-directory ./build/cggnn/ rm --force --stop ; status_code5="$$?" ; \
     docker compose --project-directory ./build/countsserver/ rm --force --stop ; status_code2="$$?" ; \
     docker compose --project-directory ./build/db/ rm --force --stop ; status_code3="$$?" ; \
     docker compose --project-directory ./build/workflow/ rm --force --stop ; status_code4="$$?" ; \
-    status_code=$$(( status_code1 + status_code2 + status_code3 + status_code4 )) ; echo $$status_code > status_code
-=======
->@docker compose --project-directory ./spatialprofilingtoolbox/apiserver/ rm --force --stop ; status_code1="$$?" ; \
-    docker compose --project-directory ./spatialprofilingtoolbox/cggnn/ rm --force --stop ; status_code5="$$?" ; \
-    docker compose --project-directory ./spatialprofilingtoolbox/countsserver/ rm --force --stop ; status_code2="$$?" ; \
-    docker compose --project-directory ./spatialprofilingtoolbox/db/ rm --force --stop ; status_code3="$$?" ; \
-    docker compose --project-directory ./spatialprofilingtoolbox/workflow/ rm --force --stop ; status_code4="$$?" ; \
     status_code=$$(( status_code1 + status_code2 + status_code3 + status_code4 + status_code5 )) ; echo $$status_code > status_code
->>>>>>> 4067a5ab
 >@docker container rm --force temporary-spt-db-preloading
 >@${MESSAGE} end "Down." "Error."
 
